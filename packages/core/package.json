{
  "name": "@ampproject/toolbox-core",
  "version": "2.6.1",
  "description": "Commonly used functionality for amp-toolbox",
  "main": "index.js",
  "repository": {
    "type": "git",
    "url": "git+https://github.com/ampproject/amp-toolbox.git",
    "directory": "packages/core"
  },
  "keywords": [
    "amp"
  ],
  "files": [
    "index.js",
    "lib"
  ],
  "author": "AMPHTML Team",
  "license": "Apache-2.0",
  "bugs": {
    "url": "https://github.com/ampproject/amp-toolbox/issues"
  },
  "homepage": "https://github.com/ampproject/amp-toolbox/tree/main/packages/core",
  "dependencies": {
<<<<<<< HEAD
    "cross-fetch": "^3.0.6",
=======
    "cross-fetch": "3.0.6",
>>>>>>> 77c35158
    "lru-cache": "6.0.0"
  },
  "gitHead": "7a674fec36dd663876907c0c9ebd332ad3fe7967"
}<|MERGE_RESOLUTION|>--- conflicted
+++ resolved
@@ -22,11 +22,7 @@
   },
   "homepage": "https://github.com/ampproject/amp-toolbox/tree/main/packages/core",
   "dependencies": {
-<<<<<<< HEAD
-    "cross-fetch": "^3.0.6",
-=======
     "cross-fetch": "3.0.6",
->>>>>>> 77c35158
     "lru-cache": "6.0.0"
   },
   "gitHead": "7a674fec36dd663876907c0c9ebd332ad3fe7967"
